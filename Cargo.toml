--- conflicted
+++ resolved
@@ -1,81 +1,39 @@
-<<<<<<< HEAD
-[workspace]
-members = ["dart-sys"]
-exclude = ["update-dart-sdk"]
-
-[workspace.package]
-version = "3.1.7"
-edition = "2021"
-license = "GPL-3.0-or-later AND MIT AND Apache-2.0"
-description = "Bindings to the dart native extensions api"
-repository = "https://github.com/dart-sys/dart-sys"
-keywords = ["dart", "ffi", "flutter", "bindings", "dart-native"]
-categories = ["development-tools::ffi", "external-ffi-bindings"]
-authors = [
-	"Patrik Buhring <patrikbuhring@gmail.com>",
-	"Mark Gutenberger <gutenfries@gmail.com>",
-]
-
-[profile.release]
-codegen-units = 1
-debug = false
-lto = "fat"
-opt-level = 3
-strip = "debuginfo"
-
-[profile.dev]
-debug = true
-opt-level = 0
-
-[profile.bench]
-codegen-units = 1
-debug = false
-lto = "fat"
-opt-level = 3
-
-[profile.test]
-codegen-units = 1
-debug = true
-lto = "fat"
-opt-level = 3
-=======
-[workspace]
-members = ["dart-sys"]
-exclude = ["update-dart-sdk"]
-
-[workspace.package]
-version = "3.1.8"
-edition = "2021"
-license = "GPL-3.0-or-later AND MIT AND Apache-2.0"
-description = "Bindings to the dart native extensions api"
-repository = "https://github.com/dart-sys/dart-sys"
-keywords = ["dart", "ffi", "flutter", "bindings", "dart-native"]
-categories = ["development-tools::ffi", "external-ffi-bindings"]
-authors = [
-	"Patrik Buhring <patrikbuhring@gmail.com>",
-	"Mark Gutenberger <gutenfries@gmail.com>",
-]
-
-[profile.release]
-codegen-units = 1
-debug = false
-lto = "fat"
-opt-level = 3
-strip = "debuginfo"
-
-[profile.dev]
-debug = true
-opt-level = 0
-
-[profile.bench]
-codegen-units = 1
-debug = false
-lto = "fat"
-opt-level = 3
-
-[profile.test]
-codegen-units = 1
-debug = true
-lto = "fat"
-opt-level = 3
->>>>>>> edef9127
+[workspace]
+members = ["dart-sys"]
+exclude = ["update-dart-sdk"]
+
+[workspace.package]
+version = "3.1.8"
+edition = "2021"
+license = "GPL-3.0-or-later AND MIT AND Apache-2.0"
+description = "Bindings to the dart native extensions api"
+repository = "https://github.com/dart-sys/dart-sys"
+keywords = ["dart", "ffi", "flutter", "bindings", "dart-native"]
+categories = ["development-tools::ffi", "external-ffi-bindings"]
+authors = [
+	"Patrik Buhring <patrikbuhring@gmail.com>",
+	"Mark Gutenberger <gutenfries@gmail.com>",
+]
+
+[profile.release]
+codegen-units = 1
+debug = false
+lto = "fat"
+opt-level = 3
+strip = "debuginfo"
+
+[profile.dev]
+debug = true
+opt-level = 0
+
+[profile.bench]
+codegen-units = 1
+debug = false
+lto = "fat"
+opt-level = 3
+
+[profile.test]
+codegen-units = 1
+debug = true
+lto = "fat"
+opt-level = 3