--- conflicted
+++ resolved
@@ -7,22 +7,7 @@
 license = "GPL-3.0-or-later AND MIT"
 description = "Bindings to the dart native extensions api"
 repository = "https://github.com/dart-sys/dart-sys"
-<<<<<<< HEAD
-keywords = [
-	"dart",
-	"native",
-	"extension",
-	"extensions",
-	"dart-sys",
-	"ffi",
-	"flutter",
-	"no-std",
-	"code-generation",
-	"bindings",
-]
-=======
 keywords = ["dart", "ffi", "flutter", "bindings", "dart-native"]
->>>>>>> 7c87fe90
 categories = ["development-tools::ffi", "external-ffi-bindings"]
 authors = [
 	"Patrik Buhring <patrikbuhring@gmail.com>",
