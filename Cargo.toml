--- conflicted
+++ resolved
@@ -3,26 +3,16 @@
 exclude = ["update-dart-sdk"]
 
 [workspace.package]
-<<<<<<< HEAD
-version = "3.1.8"
-=======
 version = "3.1.9"
->>>>>>> aca16edf
 edition = "2021"
 license = "GPL-3.0-or-later AND MIT AND Apache-2.0"
 description = "Bindings to the dart native extensions api"
 repository = "https://github.com/dart-sys/dart-sys"
 keywords = ["dart", "ffi", "flutter", "bindings", "dart-native"]
 categories = ["development-tools::ffi", "external-ffi-bindings"]
-<<<<<<< HEAD
 authors = [
 	"Patrik Buhring <patrikbuhring@gmail.com>",
 	"Mark Gutenberger <gutenfries@gmail.com>",
-=======
-authors = [
-	"Patrik Buhring <patrikbuhring@gmail.com>",
-	"Mark Gutenberger <gutenfries@gmail.com>",
->>>>>>> aca16edf
 ]
 
 [profile.release]
