<<<<<<< HEAD
<p align="center">
  <img
    src="https://raw.githubusercontent.com/dart-sys/dart-sys-branding-assets/main/dart-sys%20header.png"
    alt="Dart-sys brand header"
  >
  <br/>
  <br/>
</p>

# Dart-sys

[![Crates.io](https://img.shields.io/crates/v/dart-sys.svg)](https://crates.io/crates/dart-sys)
[![Docs.rs](https://docs.rs/dart-sys/badge.svg)](https://docs.rs/dart-sys)
[![License: MIT](https://img.shields.io/badge/License-MIT-yellow.svg)](https://opensource.org/licenses/MIT)
[![License: Apache 2.0](https://img.shields.io/badge/License-Apache%202.0-blue.svg)](https://opensource.org/licenses/Apache-2.0)
[![License: GNU GPL v3](https://img.shields.io/badge/License-GPLv3-blue.svg)](https://www.gnu.org/licenses/gpl-3.0)
[![Examples tests](https://github.com/dart-sys/dart-sys/actions/workflows/examples_tests.yml/badge.svg)](https://github.com/dart-sys/dart-sys/actions/workflows/examples_tests.yml)
[![Rust Tests](https://github.com/dart-sys/dart-sys/actions/workflows/rust_tests.yml/badge.svg)](https://github.com/dart-sys/dart-sys/actions/workflows/rust_tests.yml)

> _Rust bindings to the [Dart native extensions api](https://dart.dev/server/c-interop-native-extensions)_

## Getting Started 🚀

### Prerequisites 🔧

You will need the following tools available on your system:

- [Dart](https://dart.dev/get-dart) version 2.12 or higher
- [Rust](https://www.rust-lang.org/tools/install) version 1.51 or higher
- [Cargo](https://doc.rust-lang.org/cargo/getting-started/installation.html)
- [Git](https://git-scm.com/downloads)

### Installing 📦

Run the following Cargo command in your project directory:

```bash
cargo add dart-sys
```

Or add the following line to your Cargo.toml:

```toml
dart-sys = "0.0.2"
```

Source code releases for each SemVer tag are also available on the
[GitHub releases page](https://github.com/dart-sys/dart-sys/releases).

## Usage 💻

### Examples 📚

An extremely straightforward example of using `dart-sys` would be like such:

```rust
use dart_sys::{Dart_Handle, Dart_NewIntegerFromI64};

#[no_mangle]
/// Adds two integers together.
pub extern "C" fn dart_sys_example_extension_sum(
    a: Dart_Handle,
    b: Dart_Handle,
) -> Dart_Handle {
    let a = unsafe { Dart_NewIntegerFromI64(a) };
    let b = unsafe { Dart_NewIntegerFromI64(b) };
    a + b
}

#[no_mangle]
/// Multiplies two integers together.
pub extern "C" fn dart_sys_example_extension_product(
    a: Dart_Handle,
    b: Dart_Handle,
) -> Dart_Handle {
    let a = unsafe { Dart_NewIntegerFromI64(a) };
    let b = unsafe { Dart_NewIntegerFromI64(b) };
    a * b
}
```

```dart
import 'dart:ffi';

// open and link to the native library
final DynamicLibrary nativeLib = DynamicLibrary.open('libdart_sys_example_extension.so');

// lookup the sum function in the native library
final int Function(int, int) sum = nativeLib
    .lookup<NativeFunction<Int32 Function(Int32, Int32)>>('dart_sys_example_extension_sum')
    .asFunction();

// lookup the product function in the native library
final int Function(int, int) product = nativeLib
    .lookup<NativeFunction<Int32 Function(Int32, Int32)>>('dart_sys_example_extension_product')
    .asFunction();

void main() {
    print(sum(1, 2)); // 3
    print(product(1, 2)); // 2
}
```

While this example is certainly possible, you are not likely to ever use Dart-sys for this purpose.
See the [examples](https://github.com/dart-sys/dart-sys/tree/main/examples) directory for more in-depth
examples of how to use Dart-sys. All of the examples are tested using GitHub Actions and documented verbosely.

## Built With 🛠️

- [Rust](https://www.rust-lang.org/) - A systems programming language that runs
 blazingly fast, prevents segfaults, and guarantees thread safety.
- [Dart](https://dart.dev/) - A client-optimized language for fast apps on any platform.
- [Dart Native Extensions](https://dart.dev/server/c-interop-native-extensions) - A mechanism
 for writing native code in C/C++ and calling it from Dart.
- [bindgen](https://crates.io/crates/bindgen) - A Rust library for generating
 bindings to C and C++ APIs.

## Contributing ✏️

Please read [CONTRIBUTING.md](CONTRIBUTING.md) for details on our code of conduct,
and the process for submitting pull requests. If you have any questions, please
open an issue, or contact admin <gutenfries@gmail.com> directly.

## Versioning 🪧

We use [SemVer](http://semver.org/) for versioning. For the versions available,
see the [tags on this repository](https://github.com/your/project/tags).

## License 📜

Dart-sys is open-sourced and released under the terms and conditions of the following three licenses:

- [MIT License](LICENSE-MIT.md)
- [Apache License (Version 2.0)](LICENSE-APACHE-2.0.md)
- [GNU General Public License (Version 3)](LICENSE-GPL-3.0.md)

## Acknowledgments 🙏

- [README starter](https://gist.github.com/PurpleBooth/109311bb0361f32d87a2) by [@PurpleBooth](https://gist.github.com/PurpleBooth)
=======
<p align="center">
  <img
    src="https://raw.githubusercontent.com/dart-sys/dart-sys-branding-assets/main/dart-sys%20header.png"
    alt="Dart-sys brand header"
  >
  <br/>
  <br/>
</p>

# Dart-sys

[![Crates.io](https://img.shields.io/crates/v/dart-sys.svg)](https://crates.io/crates/dart-sys)
[![Docs.rs](https://docs.rs/dart-sys/badge.svg)](https://docs.rs/dart-sys)
[![License: MIT](https://img.shields.io/badge/License-MIT-yellow.svg)](https://opensource.org/licenses/MIT)
[![License: Apache 2.0](https://img.shields.io/badge/License-Apache%202.0-blue.svg)](https://opensource.org/licenses/Apache-2.0)
[![License: GNU GPL v3](https://img.shields.io/badge/License-GPLv3-blue.svg)](https://www.gnu.org/licenses/gpl-3.0)
[![Examples tests](https://github.com/dart-sys/dart-sys/actions/workflows/examples_tests.yml/badge.svg)](https://github.com/dart-sys/dart-sys/actions/workflows/examples_tests.yml)
[![Rust Tests](https://github.com/dart-sys/dart-sys/actions/workflows/rust_tests.yml/badge.svg)](https://github.com/dart-sys/dart-sys/actions/workflows/rust_tests.yml)

> _Rust bindings to the [Dart native extensions api](https://dart.dev/server/c-interop-native-extensions)_

## Getting Started 🚀

### Prerequisites 🔧

You will need the following tools available on your system:

- [Dart](https://dart.dev/get-dart) version 2.12 or higher
- [Rust](https://www.rust-lang.org/tools/install) version 1.51 or higher
- [Cargo](https://doc.rust-lang.org/cargo/getting-started/installation.html)
- [Git](https://git-scm.com/downloads)

### Installing 📦

Run the following Cargo command in your project directory:

```bash
cargo add dart-sys
```

Or add the following line to your Cargo.toml:

```toml
dart-sys = "3.1.8"
```

Source code releases for each SemVer tag are also available on the
[GitHub releases page](https://github.com/dart-sys/dart-sys/releases).

## Usage 💻

### Examples 📚

An extremely straightforward example of using `dart-sys` would be like such:

```rust
use dart_sys::{Dart_Handle, Dart_NewIntegerFromI64};

#[no_mangle]
/// Adds two integers together.
pub extern "C" fn dart_sys_example_extension_sum(
    a: Dart_Handle,
    b: Dart_Handle,
) -> Dart_Handle {
    let a = unsafe { Dart_NewIntegerFromI64(a) };
    let b = unsafe { Dart_NewIntegerFromI64(b) };
    a + b
}

#[no_mangle]
/// Multiplies two integers together.
pub extern "C" fn dart_sys_example_extension_product(
    a: Dart_Handle,
    b: Dart_Handle,
) -> Dart_Handle {
    let a = unsafe { Dart_NewIntegerFromI64(a) };
    let b = unsafe { Dart_NewIntegerFromI64(b) };
    a * b
}
```

```dart
import 'dart:ffi';

// open and link to the native library
final DynamicLibrary nativeLib = DynamicLibrary.open('libdart_sys_example_extension.so');

// lookup the sum function in the native library
final int Function(int, int) sum = nativeLib
    .lookup<NativeFunction<Int32 Function(Int32, Int32)>>('dart_sys_example_extension_sum')
    .asFunction();

// lookup the product function in the native library
final int Function(int, int) product = nativeLib
    .lookup<NativeFunction<Int32 Function(Int32, Int32)>>('dart_sys_example_extension_product')
    .asFunction();

void main() {
    print(sum(1, 2)); // 3
    print(product(1, 2)); // 2
}
```

While this example is certainly possible, you are not likely to ever use Dart-sys for this purpose.
See the [examples](https://github.com/dart-sys/dart-sys/tree/main/examples) directory for more in-depth
examples of how to use Dart-sys. All of the examples are tested using GitHub Actions and documented verbosely.

## Built With 🛠️

- [Rust](https://www.rust-lang.org/) - A systems programming language that runs
 blazingly fast, prevents segfaults, and guarantees thread safety.
- [Dart](https://dart.dev/) - A client-optimized language for fast apps on any platform.
- [Dart Native Extensions](https://dart.dev/server/c-interop-native-extensions) - A mechanism
 for writing native code in C/C++ and calling it from Dart.
- [bindgen](https://crates.io/crates/bindgen) - A Rust library for generating
 bindings to C and C++ APIs.

## Contributing ✏️

Please read [CONTRIBUTING.md](CONTRIBUTING.md) for details on our code of conduct,
and the process for submitting pull requests. If you have any questions, please
open an issue, or contact admin <gutenfries@gmail.com> directly.

## Versioning 🪧

We use [SemVer](http://semver.org/) for versioning. For the versions available,
see the [tags on this repository](https://github.com/your/project/tags).

## License 📜

Dart-sys is open-sourced and released under the terms and conditions of the following three licenses:

- [MIT License](LICENSE-MIT.md)
- [Apache License (Version 2.0)](LICENSE-APACHE-2.0.md)
- [GNU General Public License (Version 3)](LICENSE-GPL-3.0.md)

## Acknowledgments 🙏

- [README starter](https://gist.github.com/PurpleBooth/109311bb0361f32d87a2) by [@PurpleBooth](https://gist.github.com/PurpleBooth)
>>>>>>> edef9127
<|MERGE_RESOLUTION|>--- conflicted
+++ resolved
@@ -1,281 +1,139 @@
-<<<<<<< HEAD
-<p align="center">
-  <img
-    src="https://raw.githubusercontent.com/dart-sys/dart-sys-branding-assets/main/dart-sys%20header.png"
-    alt="Dart-sys brand header"
-  >
-  <br/>
-  <br/>
-</p>
-
-# Dart-sys
-
-[![Crates.io](https://img.shields.io/crates/v/dart-sys.svg)](https://crates.io/crates/dart-sys)
-[![Docs.rs](https://docs.rs/dart-sys/badge.svg)](https://docs.rs/dart-sys)
-[![License: MIT](https://img.shields.io/badge/License-MIT-yellow.svg)](https://opensource.org/licenses/MIT)
-[![License: Apache 2.0](https://img.shields.io/badge/License-Apache%202.0-blue.svg)](https://opensource.org/licenses/Apache-2.0)
-[![License: GNU GPL v3](https://img.shields.io/badge/License-GPLv3-blue.svg)](https://www.gnu.org/licenses/gpl-3.0)
-[![Examples tests](https://github.com/dart-sys/dart-sys/actions/workflows/examples_tests.yml/badge.svg)](https://github.com/dart-sys/dart-sys/actions/workflows/examples_tests.yml)
-[![Rust Tests](https://github.com/dart-sys/dart-sys/actions/workflows/rust_tests.yml/badge.svg)](https://github.com/dart-sys/dart-sys/actions/workflows/rust_tests.yml)
-
-> _Rust bindings to the [Dart native extensions api](https://dart.dev/server/c-interop-native-extensions)_
-
-## Getting Started 🚀
-
-### Prerequisites 🔧
-
-You will need the following tools available on your system:
-
-- [Dart](https://dart.dev/get-dart) version 2.12 or higher
-- [Rust](https://www.rust-lang.org/tools/install) version 1.51 or higher
-- [Cargo](https://doc.rust-lang.org/cargo/getting-started/installation.html)
-- [Git](https://git-scm.com/downloads)
-
-### Installing 📦
-
-Run the following Cargo command in your project directory:
-
-```bash
-cargo add dart-sys
-```
-
-Or add the following line to your Cargo.toml:
-
-```toml
-dart-sys = "0.0.2"
-```
-
-Source code releases for each SemVer tag are also available on the
-[GitHub releases page](https://github.com/dart-sys/dart-sys/releases).
-
-## Usage 💻
-
-### Examples 📚
-
-An extremely straightforward example of using `dart-sys` would be like such:
-
-```rust
-use dart_sys::{Dart_Handle, Dart_NewIntegerFromI64};
-
-#[no_mangle]
-/// Adds two integers together.
-pub extern "C" fn dart_sys_example_extension_sum(
-    a: Dart_Handle,
-    b: Dart_Handle,
-) -> Dart_Handle {
-    let a = unsafe { Dart_NewIntegerFromI64(a) };
-    let b = unsafe { Dart_NewIntegerFromI64(b) };
-    a + b
-}
-
-#[no_mangle]
-/// Multiplies two integers together.
-pub extern "C" fn dart_sys_example_extension_product(
-    a: Dart_Handle,
-    b: Dart_Handle,
-) -> Dart_Handle {
-    let a = unsafe { Dart_NewIntegerFromI64(a) };
-    let b = unsafe { Dart_NewIntegerFromI64(b) };
-    a * b
-}
-```
-
-```dart
-import 'dart:ffi';
-
-// open and link to the native library
-final DynamicLibrary nativeLib = DynamicLibrary.open('libdart_sys_example_extension.so');
-
-// lookup the sum function in the native library
-final int Function(int, int) sum = nativeLib
-    .lookup<NativeFunction<Int32 Function(Int32, Int32)>>('dart_sys_example_extension_sum')
-    .asFunction();
-
-// lookup the product function in the native library
-final int Function(int, int) product = nativeLib
-    .lookup<NativeFunction<Int32 Function(Int32, Int32)>>('dart_sys_example_extension_product')
-    .asFunction();
-
-void main() {
-    print(sum(1, 2)); // 3
-    print(product(1, 2)); // 2
-}
-```
-
-While this example is certainly possible, you are not likely to ever use Dart-sys for this purpose.
-See the [examples](https://github.com/dart-sys/dart-sys/tree/main/examples) directory for more in-depth
-examples of how to use Dart-sys. All of the examples are tested using GitHub Actions and documented verbosely.
-
-## Built With 🛠️
-
-- [Rust](https://www.rust-lang.org/) - A systems programming language that runs
- blazingly fast, prevents segfaults, and guarantees thread safety.
-- [Dart](https://dart.dev/) - A client-optimized language for fast apps on any platform.
-- [Dart Native Extensions](https://dart.dev/server/c-interop-native-extensions) - A mechanism
- for writing native code in C/C++ and calling it from Dart.
-- [bindgen](https://crates.io/crates/bindgen) - A Rust library for generating
- bindings to C and C++ APIs.
-
-## Contributing ✏️
-
-Please read [CONTRIBUTING.md](CONTRIBUTING.md) for details on our code of conduct,
-and the process for submitting pull requests. If you have any questions, please
-open an issue, or contact admin <gutenfries@gmail.com> directly.
-
-## Versioning 🪧
-
-We use [SemVer](http://semver.org/) for versioning. For the versions available,
-see the [tags on this repository](https://github.com/your/project/tags).
-
-## License 📜
-
-Dart-sys is open-sourced and released under the terms and conditions of the following three licenses:
-
-- [MIT License](LICENSE-MIT.md)
-- [Apache License (Version 2.0)](LICENSE-APACHE-2.0.md)
-- [GNU General Public License (Version 3)](LICENSE-GPL-3.0.md)
-
-## Acknowledgments 🙏
-
-- [README starter](https://gist.github.com/PurpleBooth/109311bb0361f32d87a2) by [@PurpleBooth](https://gist.github.com/PurpleBooth)
-=======
-<p align="center">
-  <img
-    src="https://raw.githubusercontent.com/dart-sys/dart-sys-branding-assets/main/dart-sys%20header.png"
-    alt="Dart-sys brand header"
-  >
-  <br/>
-  <br/>
-</p>
-
-# Dart-sys
-
-[![Crates.io](https://img.shields.io/crates/v/dart-sys.svg)](https://crates.io/crates/dart-sys)
-[![Docs.rs](https://docs.rs/dart-sys/badge.svg)](https://docs.rs/dart-sys)
-[![License: MIT](https://img.shields.io/badge/License-MIT-yellow.svg)](https://opensource.org/licenses/MIT)
-[![License: Apache 2.0](https://img.shields.io/badge/License-Apache%202.0-blue.svg)](https://opensource.org/licenses/Apache-2.0)
-[![License: GNU GPL v3](https://img.shields.io/badge/License-GPLv3-blue.svg)](https://www.gnu.org/licenses/gpl-3.0)
-[![Examples tests](https://github.com/dart-sys/dart-sys/actions/workflows/examples_tests.yml/badge.svg)](https://github.com/dart-sys/dart-sys/actions/workflows/examples_tests.yml)
-[![Rust Tests](https://github.com/dart-sys/dart-sys/actions/workflows/rust_tests.yml/badge.svg)](https://github.com/dart-sys/dart-sys/actions/workflows/rust_tests.yml)
-
-> _Rust bindings to the [Dart native extensions api](https://dart.dev/server/c-interop-native-extensions)_
-
-## Getting Started 🚀
-
-### Prerequisites 🔧
-
-You will need the following tools available on your system:
-
-- [Dart](https://dart.dev/get-dart) version 2.12 or higher
-- [Rust](https://www.rust-lang.org/tools/install) version 1.51 or higher
-- [Cargo](https://doc.rust-lang.org/cargo/getting-started/installation.html)
-- [Git](https://git-scm.com/downloads)
-
-### Installing 📦
-
-Run the following Cargo command in your project directory:
-
-```bash
-cargo add dart-sys
-```
-
-Or add the following line to your Cargo.toml:
-
-```toml
-dart-sys = "3.1.8"
-```
-
-Source code releases for each SemVer tag are also available on the
-[GitHub releases page](https://github.com/dart-sys/dart-sys/releases).
-
-## Usage 💻
-
-### Examples 📚
-
-An extremely straightforward example of using `dart-sys` would be like such:
-
-```rust
-use dart_sys::{Dart_Handle, Dart_NewIntegerFromI64};
-
-#[no_mangle]
-/// Adds two integers together.
-pub extern "C" fn dart_sys_example_extension_sum(
-    a: Dart_Handle,
-    b: Dart_Handle,
-) -> Dart_Handle {
-    let a = unsafe { Dart_NewIntegerFromI64(a) };
-    let b = unsafe { Dart_NewIntegerFromI64(b) };
-    a + b
-}
-
-#[no_mangle]
-/// Multiplies two integers together.
-pub extern "C" fn dart_sys_example_extension_product(
-    a: Dart_Handle,
-    b: Dart_Handle,
-) -> Dart_Handle {
-    let a = unsafe { Dart_NewIntegerFromI64(a) };
-    let b = unsafe { Dart_NewIntegerFromI64(b) };
-    a * b
-}
-```
-
-```dart
-import 'dart:ffi';
-
-// open and link to the native library
-final DynamicLibrary nativeLib = DynamicLibrary.open('libdart_sys_example_extension.so');
-
-// lookup the sum function in the native library
-final int Function(int, int) sum = nativeLib
-    .lookup<NativeFunction<Int32 Function(Int32, Int32)>>('dart_sys_example_extension_sum')
-    .asFunction();
-
-// lookup the product function in the native library
-final int Function(int, int) product = nativeLib
-    .lookup<NativeFunction<Int32 Function(Int32, Int32)>>('dart_sys_example_extension_product')
-    .asFunction();
-
-void main() {
-    print(sum(1, 2)); // 3
-    print(product(1, 2)); // 2
-}
-```
-
-While this example is certainly possible, you are not likely to ever use Dart-sys for this purpose.
-See the [examples](https://github.com/dart-sys/dart-sys/tree/main/examples) directory for more in-depth
-examples of how to use Dart-sys. All of the examples are tested using GitHub Actions and documented verbosely.
-
-## Built With 🛠️
-
-- [Rust](https://www.rust-lang.org/) - A systems programming language that runs
- blazingly fast, prevents segfaults, and guarantees thread safety.
-- [Dart](https://dart.dev/) - A client-optimized language for fast apps on any platform.
-- [Dart Native Extensions](https://dart.dev/server/c-interop-native-extensions) - A mechanism
- for writing native code in C/C++ and calling it from Dart.
-- [bindgen](https://crates.io/crates/bindgen) - A Rust library for generating
- bindings to C and C++ APIs.
-
-## Contributing ✏️
-
-Please read [CONTRIBUTING.md](CONTRIBUTING.md) for details on our code of conduct,
-and the process for submitting pull requests. If you have any questions, please
-open an issue, or contact admin <gutenfries@gmail.com> directly.
-
-## Versioning 🪧
-
-We use [SemVer](http://semver.org/) for versioning. For the versions available,
-see the [tags on this repository](https://github.com/your/project/tags).
-
-## License 📜
-
-Dart-sys is open-sourced and released under the terms and conditions of the following three licenses:
-
-- [MIT License](LICENSE-MIT.md)
-- [Apache License (Version 2.0)](LICENSE-APACHE-2.0.md)
-- [GNU General Public License (Version 3)](LICENSE-GPL-3.0.md)
-
-## Acknowledgments 🙏
-
-- [README starter](https://gist.github.com/PurpleBooth/109311bb0361f32d87a2) by [@PurpleBooth](https://gist.github.com/PurpleBooth)
->>>>>>> edef9127
+<p align="center">
+  <img
+    src="https://raw.githubusercontent.com/dart-sys/dart-sys-branding-assets/main/dart-sys%20header.png"
+    alt="Dart-sys brand header"
+  >
+  <br/>
+  <br/>
+</p>
+
+# Dart-sys
+
+[![Crates.io](https://img.shields.io/crates/v/dart-sys.svg)](https://crates.io/crates/dart-sys)
+[![Docs.rs](https://docs.rs/dart-sys/badge.svg)](https://docs.rs/dart-sys)
+[![License: MIT](https://img.shields.io/badge/License-MIT-yellow.svg)](https://opensource.org/licenses/MIT)
+[![License: Apache 2.0](https://img.shields.io/badge/License-Apache%202.0-blue.svg)](https://opensource.org/licenses/Apache-2.0)
+[![License: GNU GPL v3](https://img.shields.io/badge/License-GPLv3-blue.svg)](https://www.gnu.org/licenses/gpl-3.0)
+[![Examples tests](https://github.com/dart-sys/dart-sys/actions/workflows/examples_tests.yml/badge.svg)](https://github.com/dart-sys/dart-sys/actions/workflows/examples_tests.yml)
+[![Rust Tests](https://github.com/dart-sys/dart-sys/actions/workflows/rust_tests.yml/badge.svg)](https://github.com/dart-sys/dart-sys/actions/workflows/rust_tests.yml)
+
+> _Rust bindings to the [Dart native extensions api](https://dart.dev/server/c-interop-native-extensions)_
+
+## Getting Started 🚀
+
+### Prerequisites 🔧
+
+You will need the following tools available on your system:
+
+- [Dart](https://dart.dev/get-dart) version 2.12 or higher
+- [Rust](https://www.rust-lang.org/tools/install) version 1.51 or higher
+- [Cargo](https://doc.rust-lang.org/cargo/getting-started/installation.html)
+- [Git](https://git-scm.com/downloads)
+
+### Installing 📦
+
+Run the following Cargo command in your project directory:
+
+```bash
+cargo add dart-sys
+```
+
+Or add the following line to your Cargo.toml:
+
+```toml
+dart-sys = "3.1.8"
+```
+
+Source code releases for each SemVer tag are also available on the
+[GitHub releases page](https://github.com/dart-sys/dart-sys/releases).
+
+## Usage 💻
+
+### Examples 📚
+
+An extremely straightforward example of using `dart-sys` would be like such:
+
+```rust
+use dart_sys::{Dart_Handle, Dart_NewIntegerFromI64};
+
+#[no_mangle]
+/// Adds two integers together.
+pub extern "C" fn dart_sys_example_extension_sum(
+    a: Dart_Handle,
+    b: Dart_Handle,
+) -> Dart_Handle {
+    let a = unsafe { Dart_NewIntegerFromI64(a) };
+    let b = unsafe { Dart_NewIntegerFromI64(b) };
+    a + b
+}
+
+#[no_mangle]
+/// Multiplies two integers together.
+pub extern "C" fn dart_sys_example_extension_product(
+    a: Dart_Handle,
+    b: Dart_Handle,
+) -> Dart_Handle {
+    let a = unsafe { Dart_NewIntegerFromI64(a) };
+    let b = unsafe { Dart_NewIntegerFromI64(b) };
+    a * b
+}
+```
+
+```dart
+import 'dart:ffi';
+
+// open and link to the native library
+final DynamicLibrary nativeLib = DynamicLibrary.open('libdart_sys_example_extension.so');
+
+// lookup the sum function in the native library
+final int Function(int, int) sum = nativeLib
+    .lookup<NativeFunction<Int32 Function(Int32, Int32)>>('dart_sys_example_extension_sum')
+    .asFunction();
+
+// lookup the product function in the native library
+final int Function(int, int) product = nativeLib
+    .lookup<NativeFunction<Int32 Function(Int32, Int32)>>('dart_sys_example_extension_product')
+    .asFunction();
+
+void main() {
+    print(sum(1, 2)); // 3
+    print(product(1, 2)); // 2
+}
+```
+
+While this example is certainly possible, you are not likely to ever use Dart-sys for this purpose.
+See the [examples](https://github.com/dart-sys/dart-sys/tree/main/examples) directory for more in-depth
+examples of how to use Dart-sys. All of the examples are tested using GitHub Actions and documented verbosely.
+
+## Built With 🛠️
+
+- [Rust](https://www.rust-lang.org/) - A systems programming language that runs
+ blazingly fast, prevents segfaults, and guarantees thread safety.
+- [Dart](https://dart.dev/) - A client-optimized language for fast apps on any platform.
+- [Dart Native Extensions](https://dart.dev/server/c-interop-native-extensions) - A mechanism
+ for writing native code in C/C++ and calling it from Dart.
+- [bindgen](https://crates.io/crates/bindgen) - A Rust library for generating
+ bindings to C and C++ APIs.
+
+## Contributing ✏️
+
+Please read [CONTRIBUTING.md](CONTRIBUTING.md) for details on our code of conduct,
+and the process for submitting pull requests. If you have any questions, please
+open an issue, or contact admin <gutenfries@gmail.com> directly.
+
+## Versioning 🪧
+
+We use [SemVer](http://semver.org/) for versioning. For the versions available,
+see the [tags on this repository](https://github.com/your/project/tags).
+
+## License 📜
+
+Dart-sys is open-sourced and released under the terms and conditions of the following three licenses:
+
+- [MIT License](LICENSE-MIT.md)
+- [Apache License (Version 2.0)](LICENSE-APACHE-2.0.md)
+- [GNU General Public License (Version 3)](LICENSE-GPL-3.0.md)
+
+## Acknowledgments 🙏
+
+- [README starter](https://gist.github.com/PurpleBooth/109311bb0361f32d87a2) by [@PurpleBooth](https://gist.github.com/PurpleBooth)